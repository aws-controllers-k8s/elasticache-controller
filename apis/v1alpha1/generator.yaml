resources:
  CacheCluster:
    fields:
      CacheSubnetGroupName:
        references:
          resource: CacheSubnetGroup
          path: Spec.CacheSubnetGroupName
      CacheParameterGroupName:
        references:
          resource: CacheParameterGroup
          path: Spec.CacheParameterGroupName
        is_immutable: true
      ReplicationGroupID:
        references:
          resource: ReplicationGroup
          path: Spec.ReplicationGroupID
        is_immutable: true
      SnapshotName:
        references:
          resource: Snapshot
          path: Spec.SnapshotName
        is_immutable: true
      NotificationTopicARN:
        references:
          service_name: sns
          resource: Topic
          path: Status.ACKResourceMetadata.ARN
      SecurityGroupIDs:
        references:
          resource: SecurityGroup
          service_name: ec2
          path: Status.ID
      AuthToken:
        is_secret: true
      PreferredAvailabilityZone:
        late_initialize: {}
      PreferredAvailabilityZones:
        compare:
          is_ignored: true
    print:
      add_age_column: true
      add_synced_column: true
      order_by: index
      additional_columns:
      - name: VERSION
        json_path: .spec.engineVersion
        type: string
        index: 10
      - name: STATUS
        json_path: .status.cacheClusterStatus
        type: string
        index: 20
      - name: ENDPOINT
        json_path: .status.configurationEndpoint.address
        type: string
        index: 30
        priority: 1
    exceptions:
      errors:
        404:
          code: CacheClusterNotFound
      terminal_codes:
        - ReplicationGroupNotFoundFault
        - InvalidReplicationGroupStateFault
        - CacheClusterAlreadyExistsFault
        - InsufficientCacheClusterCapacityFault
        - CacheSecurityGroupNotFoundFault
        - CacheSubnetGroupNotFoundFault
        - ClusterQuotaForCustomerExceededFault
        - NodeQuotaForClusterExceededFault
        - NodeQuotaForCustomerExceededFault
        - CacheParameterGroupNotFoundFault
        - InvalidVPCNetworkStateFault
        - TagQuotaPerResource
        - InvalidParameterValue
        - InvalidParameterCombination
    hooks:
      sdk_create_post_set_output:
        template_path: hooks/cache_cluster/sdk_create_post_set_output.go.tpl
      sdk_delete_pre_build_request:
        template_path: hooks/cache_cluster/sdk_delete_pre_build_request.go.tpl
      sdk_read_many_post_build_request:
        template_path: hooks/cache_cluster/sdk_read_many_post_build_request.go.tpl
      sdk_read_many_post_set_output:
        template_path: hooks/cache_cluster/sdk_read_many_post_set_output.go.tpl
      sdk_update_pre_build_request:
        template_path: hooks/cache_cluster/sdk_update_pre_build_request.go.tpl
      sdk_update_post_build_request:
        template_path: hooks/cache_cluster/sdk_update_post_build_request.go.tpl
      sdk_update_post_set_output:
        template_path: hooks/cache_cluster/sdk_update_post_set_output.go.tpl
      delta_post_compare:
        code: "modifyDelta(delta, a, b)"
  CacheSubnetGroup:
    exceptions:
      errors:
        404:
          code: CacheSubnetGroupNotFoundFault
      terminal_codes:
        - CacheSubnetGroupQuotaExceeded
        - CacheSubnetQuotaExceededFault
        - SubnetInUse
        - InvalidSubnet
        - InvalidParameter
        - InvalidParameterValue
        - InvalidParameterCombination
    fields:
      SubnetIDs:
        references:
          service_name: ec2
          resource: Subnet
          path: Status.SubnetID
      Events:
        is_read_only: true
        from:
          operation: DescribeEvents
          path: Events
    hooks:
      sdk_read_many_post_set_output:
        template_path: hooks/cache_subnet_group/sdk_read_many_post_set_output.go.tpl
  GlobalReplicationGroup:
    fields:
      GlobalReplicationGroupId:
        is_primary_key: true
      GlobalReplicationGroupIdSuffix:
        is_immutable: true
      PrimaryReplicationGroupId:
        is_immutable: true
        references:
          resource: ReplicationGroup
          path: Spec.ReplicationGroupID
    exceptions:
      errors:
        404:
          code: GlobalReplicationGroupNotFoundFault
      terminal_codes:
        - GlobalReplicationGroupAlreadyExistsFault
        - InvalidParameterValueException
        - InvalidGlobalReplicationGroupStateFault
        - ServiceLinkedRoleNotFoundFault
    tags:
      ignore: true
  ReplicationGroup:
    exceptions:
      terminal_codes:
        - InvalidParameter
        - InvalidParameterValue
        - InvalidParameterCombination
        - InsufficientCacheClusterCapacity
        - ClusterQuotaForCustomerExceeded
        - NodeQuotaForClusterExceeded
        - NodeQuotaForCustomerExceeded
        - InvalidVPCNetworkStateFault
        - TagQuotaPerResourceExceeded
        - NodeGroupsPerReplicationGroupQuotaExceeded
        - InvalidCacheSecurityGroupState
        - InvalidKMSKeyFault
    fields:
      AllowedScaleUpModifications:
        is_read_only: true
        from:
          operation: ListAllowedNodeTypeModifications
          path: ScaleUpModifications
      AllowedScaleDownModifications:
        is_read_only: true
        from:
          operation: ListAllowedNodeTypeModifications
          path: ScaleDownModifications
      AutomaticFailoverEnabled:
        compare:
          is_ignored: true
      CacheParameterGroupName:
        references:
          resource: CacheParameterGroup
          path: Spec.CacheParameterGroupName
      CacheSubnetGroupName:
        references:
          resource: CacheSubnetGroup
          path: Spec.CacheSubnetGroupName
      SecurityGroupIDs:
        references:
          resource: SecurityGroup
          service_name: ec2
          path: Status.ID
      Events:
        is_read_only: true
        from:
          operation: DescribeEvents
          path: Events
      AuthToken:
        is_secret: true
      LogDeliveryConfigurations:
        is_read_only: true # creates an additional status field of the same name
        from:
          operation: CreateReplicationGroup
          path: ReplicationGroup.LogDeliveryConfigurations
        compare: # removes the spec field from automatic delta comparison
          is_ignored: true
      MultiAZEnabled:
        compare:
          is_ignored: true
      PrimaryClusterId: # note: "PrimaryClusterID" will not function properly
        compare:
          is_ignored: true
      NetworkType:
        is_immutable: true
    hooks:
      sdk_read_many_post_set_output:
        template_path: hooks/replication_group/sdk_read_many_post_set_output.go.tpl
      sdk_delete_pre_build_request:
        template_path: hooks/replication_group/sdk_delete_pre_build_request.go.tpl
      sdk_delete_post_request:
        template_path: hooks/replication_group/sdk_delete_post_request.go.tpl
      sdk_update_pre_build_request:
        template_path: hooks/replication_group/sdk_update_pre_build_request.go.tpl
      sdk_update_post_build_request:
        template_path: hooks/replication_group/sdk_update_post_build_request.go.tpl
      delta_post_compare:
        code: "modifyDelta(delta, a, b)"
      sdk_file_end:
        template_path: hooks/replication_group/sdk_file_end.go.tpl
      sdk_file_end_set_output_post_populate:
        code: "rm.customSetOutput(ctx, *obj, ko) // custom set output from obj"
    renames:
      operations:
        CreateReplicationGroup:
          input_fields:
            ReplicationGroupDescription: Description
        ModifyReplicationGroup:
          input_fields:
            ReplicationGroupDescription: Description
  Snapshot:
    update_conditions_custom_method_name: CustomUpdateConditions
    exceptions:
      terminal_codes:
        - InvalidParameter
        - InvalidParameterValue
        - InvalidParameterCombination
        - SnapshotAlreadyExistsFault
        - SnapshotQuotaExceededFault
        - SnapshotFeatureNotSupportedFault
    fields:
      SourceSnapshotName:
        from:
          operation: CopySnapshot
          path: SourceSnapshotName
    update_operation:
      custom_method_name: customUpdateSnapshot
  CacheParameterGroup:
    exceptions:
      terminal_codes:
        - CacheParameterGroupAlreadyExists
        - CacheParameterGroupQuotaExceeded
        - InvalidGlobalReplicationGroupState
        - InvalidParameterCombination
        - InvalidParameterValue
    fields:
      ParameterNameValues:
        from:
          operation: ModifyCacheParameterGroup
          path: ParameterNameValues
      Parameters:
        is_read_only: true
        from:
          operation: DescribeCacheParameters
          path: Parameters
      Events:
        is_read_only: true
        from:
          operation: DescribeEvents
          path: Events
    update_operation:
      custom_method_name: customUpdateCacheParameterGroup
  User:
    exceptions:
      errors:
        404:
          code: UserNotFound
      terminal_codes:
        - UserAlreadyExists
        - UserQuotaExceeded
        - DuplicateUserName
        - InvalidParameterValue
        - InvalidParameterCombination
        - InvalidUserState
    fields:
      LastRequestedAccessString:
        is_read_only: true
        from:
          operation: CreateUser
          path: AccessString
      ExpandedAccessString:
        is_read_only: true
        from:
          operation: CreateUser
          path: AccessString
      Passwords:
        is_secret: true
        compare:
          is_ignored: true
    hooks:
      sdk_read_many_post_set_output:
        code: "rm.setSyncedCondition(resp.Users[0].Status, &resource{ko})"
      sdk_create_post_set_output:
        code: "rm.setSyncedCondition(resp.Status, &resource{ko})"
      sdk_update_post_build_request:
        code: "rm.populateUpdatePayload(input, desired, delta)"
      sdk_update_post_set_output:
        code: "rm.setSyncedCondition(resp.Status, &resource{ko})"
      delta_post_compare:
        code: "filterDelta(delta, a, b)"
  UserGroup:
    exceptions:
      terminal_codes:
        - DuplicateUserNameFault
        - UserGroupAlreadyExistsFault
        - InvalidParameterCombination
        - InvalidParameterValueException
        - DefaultUserRequired
        - UserGroupQuotaExceededFault
        - TagQuotaPerResourceExceeded
    update_operation:
      custom_method_name: customUpdateUserGroup
  ServerlessCache:
    update_operation:
      custom_method_name: customUpdateServerlessCache
    fields:
      SecurityGroupIDs:
        references:
          resource: SecurityGroup
          service_name: ec2
          path: Status.ID
      SubnetIDs:
        references:
          service_name: ec2
          resource: Subnet
          path: Status.SubnetID
      UserGroupIDs:
        references:
          resource: UserGroup
          path: Spec.UserGroupID
    synced:
      when:
      - path: Status.Status
        in:
        - available
        - create_failed
    exceptions:
      terminal_codes:
        - ServerlessCacheAlreadyExistsFault
        - ServerlessCacheQuotaForCustomerExceededFault
        - InvalidParameterValue
        - InvalidParameterCombination
        - InvalidVPCNetworkStateFault
        - TagQuotaPerResourceExceeded
        - InvalidKMSKeyFault
    hooks:
      sdk_read_many_post_set_output:
        template_path: hooks/serverless_cache/sdk_read_many_post_set_output.go.tpl
    print:
      add_age_column: true
      add_synced_column: true
      order_by: index
      additional_columns:
      - name: STATUS
        json_path: .status.status
        type: string
        index: 10
      - name: ENDPOINT
        json_path: .status.endpoint.address
        type: string
        index: 20
  ServerlessCacheSnapshot:
    update_operation:
      custom_method_name: customUpdateServerlessCacheSnapshot
    fields:
      ServerlessCacheName:
        is_immutable: true
        references:
          resource: ServerlessCache
          path: Spec.ServerlessCacheName
      ServerlessCacheSnapshotName:
        is_immutable: true
      kmsKeyId:
        is_immutable: true
        references:
          service_name: kms
          resource: Key
          path: Status.ACKResourceMetadata.ARN
    exceptions:
      errors:
        404:
          code: ServerlessCacheSnapshotNotFoundFault
      terminal_codes:
        - ServerlessCacheSnapshotAlreadyExistsFault
        - InvalidParameterValueException
    hooks:
      sdk_create_post_set_output:
        template_path: hooks/serverless_cache_snapshot/sdk_create_post_set_output.go.tpl
      sdk_read_many_post_set_output:
        template_path: hooks/serverless_cache_snapshot/sdk_read_many_post_set_output.go.tpl
    print:
      add_age_column: true
      add_synced_column: true
      order_by: index
      additional_columns:
      - name: STATUS
        json_path: .status.status
        type: string
        index: 10
    synced:
      when:
      - path: Status.Status
        in:
        - available
        - create_failed
operations:
  DescribeServerlessCaches:
    operation_type:
    - List
    resource_name:
      ServerlessCache
  DescribeCacheSubnetGroups:
    set_output_custom_method_name: CustomDescribeCacheSubnetGroupsSetOutput
  DescribeReplicationGroups:
    set_output_custom_method_name: CustomDescribeReplicationGroupsSetOutput
  CreateReplicationGroup:
    set_output_custom_method_name: CustomCreateReplicationGroupSetOutput
  ModifyReplicationGroup:
    custom_implementation: CustomModifyReplicationGroup
    set_output_custom_method_name: CustomModifyReplicationGroupSetOutput
    override_values:
      ApplyImmediately: aws.Bool(true)
  CreateSnapshot:
    custom_implementation: CustomCreateSnapshot
    set_output_custom_method_name: CustomCreateSnapshotSetOutput
  DescribeSnapshots:
    set_output_custom_method_name: CustomDescribeSnapshotSetOutput
  CreateCacheParameterGroup:
    set_output_custom_method_name: CustomCreateCacheParameterGroupSetOutput
  DescribeCacheParameterGroups:
    set_output_custom_method_name: CustomDescribeCacheParameterGroupsSetOutput
  CreateUser:
    set_output_custom_method_name: CustomCreateUserSetOutput
  ModifyUser:
    custom_implementation: CustomModifyUser
    set_output_custom_method_name: CustomModifyUserSetOutput
  CreateUserGroup:
    set_output_custom_method_name: CustomCreateUserGroupSetOutput
  DescribeUserGroups:
    set_output_custom_method_name: CustomDescribeUserGroupsSetOutput
  CreateCacheCluster:
    set_output_custom_method_name: customCreateCacheClusterSetOutput
  ModifyCacheCluster:
    set_output_custom_method_name: customModifyCacheClusterSetOutput
    override_values:
      ApplyImmediately: aws.Bool(true)
  ModifyGlobalReplicationGroup:
    override_values:
      ApplyImmediately: aws.Bool(true)
ignore:
  resource_names:
<<<<<<< HEAD
    - ServerlessCacheSnapshot
=======
    - GlobalReplicationGroup
>>>>>>> 721e2af0
    - CacheSecurityGroup
  field_paths:
    - DescribeSnapshotsInput.CacheClusterId
    - DescribeSnapshotsInput.ReplicationGroupId
    - DescribeSnapshotsInput.SnapshotSource
    - DescribeUsersInput.Engine
    - ModifyUserInput.AccessString
    - ModifyUserInput.NoPasswordRequired
    - ModifyUserInput.Passwords
    - ModifyReplicationGroupInput.SecurityGroupIds
    - ModifyReplicationGroupInput.EngineVersion
    - CreateReplicationGroupInput.GlobalReplicationGroupId
    - CreateReplicationGroupInput.AutoMinorVersionUpgrade
    - CreateReplicationGroupInput.NumCacheClusters
    - CacheCluster.LogDeliveryConfigurations
    - PendingModifiedValues.LogDeliveryConfigurations
    - CreateUserInput.AuthenticationMode
    - ModifyUserInput.AuthenticationMode
    - CreateCacheSubnetGroupOutput.CacheSubnetGroup.SupportedNetworkTypes
    - CreateCacheSubnetGroupOutput.CacheSubnetGroup.Subnets.SupportedNetworkTypes
    - ModifyCacheSubnetGroupOutput.CacheSubnetGroup.Subnets.SupportedNetworkTypes
    - CreateUserGroupOutput.ServerlessCaches
    - CreateReplicationGroupOutput.ReplicationGroup.PendingModifiedValues.TransitEncryptionEnabled
    - ModifyReplicationGroupOutput.ReplicationGroup.PendingModifiedValues.TransitEncryptionEnabled
    # - CreateReplicationGroupOutput.ReplicationGroup.TransitEncryptionEnabled
    # - ModifyReplicationGroupInput.TransitEncryptionEnabled
    # - CreateReplicationGroupInput.TransitEncryptionEnabled
    - CreateReplicationGroupOutput.ReplicationGroup.PendingModifiedValues.TransitEncryptionMode
    - CreateReplicationGroupOutput.ReplicationGroup.TransitEncryptionMode
    - CreateReplicationGroupInput.TransitEncryptionMode
    - ModifyReplicationGroupOutput.ReplicationGroup.PendingModifiedValues.TransitEncryptionMode
    - CreateReplicationGroupOutput.ReplicationGroup.ClusterMode
    - CreateReplicationGroupOutput.ReplicationGroup.PendingModifiedValues.ClusterMode
    - CreateReplicationGroupInput.ClusterMode
    - ModifyReplicationGroupOutput.ReplicationGroup.ClusterMode
    - ModifyReplicationGroupOutput.ReplicationGroup.PendingModifiedValues.ClusterMode
    - Subnet.SupportedNetworkTypes
    - CreateReplicationGroupInput.ServerlessCacheSnapshotName<|MERGE_RESOLUTION|>--- conflicted
+++ resolved
@@ -460,11 +460,7 @@
       ApplyImmediately: aws.Bool(true)
 ignore:
   resource_names:
-<<<<<<< HEAD
     - ServerlessCacheSnapshot
-=======
-    - GlobalReplicationGroup
->>>>>>> 721e2af0
     - CacheSecurityGroup
   field_paths:
     - DescribeSnapshotsInput.CacheClusterId
